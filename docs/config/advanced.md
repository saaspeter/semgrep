# Advanced

This document describes `semgrep` rule fields and provides rule examples.

Contents:

* [Simple Example](advanced.md#simple-example)
* [Schema](advanced.md#schema)
* [Operators](advanced.md#operators)
  * [`pattern`](advanced.md#pattern)
  * [`patterns`](advanced.md#patterns)
  * [`pattern-either`](advanced.md#pattern-either)
  * [`pattern-not`](advanced.md#pattern-not)
  * [`pattern-inside`](advanced.md#pattern-inside)
  * [`pattern-not-inside`](advanced.md#pattern-not-inside)
  * [`pattern-where-python`](advanced.md#pattern-where-python)
* [Other Examples](advanced.md#other-examples)
  * [Complete Useless Comparison](advanced.md#complete-useless-comparison)

## Simple Example

To get a feel for the rule format, let's start with a simple example:

```yaml
rules:
  - id: eqeq-always-true
    pattern: $X == $X
    message: "$X == $X is always true"
    languages: [python]
    severity: ERROR
```

This rule is useful for basic comparison mistakes. Consider the following:

```python
def get_node(node_id, nodes):
    for node in nodes:
        if node.id == node.id:  # Oops, supposed to be 'node_id'
            return node
    return None
```

Running `semgrep` against this code produces the following results:

```text
rule:eqeq-always-true: node.id == node.id is always true
3: if node.id == node.id:  # Oops, supposed to be 'node_id'
```

This should give you a basic idea of what the rule fields do.

## Schema

**Required:**

All required fields must be present at the top-level of a rule. I.e. immediately underneath `rules`.

| Field                                              | Type     | Description                                                              |
|:---------------------------------------------------|:---------|:-------------------------------------------------------------------------|
| `id`                                               | `string` | Unique, descriptive identifier . e.g. `no-unused-variable`.              |
| `message`                                          | `string` | Message highlighting why this rule fired and how to remediate the issue. |
| `severity`                                         | `string` | One of: `WARNING`, `ERROR`.                                              |
| `languages`                                        | `array`  | Any of: `python`, `javascript`, or `go`.                                 |
| [`pattern`](advanced.md#pattern)_\*_               | `string` | Find code matching this expression.                                      |
| [`patterns`](advanced.md#patterns)_\*_             | `array`  | Logical AND of multiple patterns.                                        |
| [`pattern-either`](advanced.md#pattern-either)_\*_ | `array`  | Logical OR of multiple patterns.                                         |

_\* Only one of `pattern`, `patterns`, or `pattern-either` is required._

**Optional:**

| Field                              | Type     | Description                                                                                  |
|:-----------------------------------|:---------|:---------------------------------------------------------------------------------------------|
| [`metadata`](advanced.md#metadata) | `object` | Arbitrary user-provided data. Use to attach data to rules without affecting sgrep's behavior |
| [`paths`](#Path+Filtering)         | `array`  | Paths to run this check on, or to ignore this check in. See [examples].                      |

| Field                                                      | Type     | Description                                             |
|:-----------------------------------------------------------|:---------|:--------------------------------------------------------|
| [`pattern-not`](advanced.md#pattern-not)                   | `string` | Logical NOT - remove findings matching this expression. |
| [`pattern-inside`](advanced.md#pattern-inside)             | `string` | Keep findings that lie inside this pattern.             |
| [`pattern-not-inside`](advanced.md#pattern-not-inside)     | `string` | Keep findings that do not lie inside this pattern.      |
| [`pattern-where-python`](advanced.md#pattern-where-python) | `string` | Remove findings matching this Python expression.        |

## Operators

### `pattern`

The `pattern` operator looks for code matching its expression. As noted above, this can be basic expressions like `$X == $X` or blacklisted functionality like `crypto.md5(...)`.

**Example**

See the [Simple Example](advanced.md#simple-example) above.

### `patterns`

The `patterns` operator performs a logical AND operation on one or more child patterns. This is useful for chaining multiple patterns together that all must be true.

**Example**

Let's build on the [Simple Example](advanced.md#simple-example) above:

```yaml
rules:
  - id: eqeq-always-true
    patterns:
      - pattern: $X == $X
      - pattern-not: 0 == 0
    message: "$X == $X is always true"
    languages: [python]
    severity: ERROR
```

Checking if `0 == 0` is often used to quickly enable and disable blocks of code. It can easily be changed to `0 == 1` to disable functionality. We can remove these debugging false positives with `patterns`.

### `pattern-either`

The `pattern-either` operator performs a logical OR operation on one or more child patterns. This is useful for chaining multiple patterns together where any may be true.

**Example**

```yaml
rules:
  - id: insecure-crypto-usage
    pattern-either:
      - pattern: hashlib.md5(...)
      - pattern: hashlib.sha1(...)
    message: "insecure cryptography hashing function"
    languages: [python]
    severity: ERROR
```

This rule looks for usage of the Python standard library functions `hashlib.md5` **or** `hashlib.sha1`. Depending on their usage, these hashing functions are [considered insecure](https://shattered.io/).

### `pattern-not`

The `pattern-not` operator is the opposite of the `pattern` operator. That is, it finds code that does not match its expression. This is useful for eliminating common false positives.

**Example**

See the [`patterns`](advanced.md#patterns) example above.

### `pattern-inside`

The `pattern-inside` operator keeps matched findings that reside within its expression. This is useful for finding code inside other pieces of code like functions or if blocks.

**Example**

```yaml
rules:
  - id: return-in-init
    patterns:
      - pattern: return ...
      - pattern-inside: |
          class $CLASS(...):
              ...
              def __init__(...):
                  ...
    message: "return should never appear inside a class __init__ function"
    languages: [python]
    severity: ERROR
```

Which fires on the following code:

```python
class Cls(object):
    def __init__(self):
        return None
```

### `pattern-not-inside`

The `pattern-not-inside` operator keeps matched findings that do not reside within its expression. It is the opposite of `pattern-inside`. This is useful for finding code that's missing a corresponding cleanup action like disconnect, close, or shutdown. It's also useful for finding problematic code that isn't inside code that mitigates the issue.

**Example**

```yaml
rules:
  - id: open-never-closed
    patterns:
      - pattern: $F = open(...)
      - pattern-not-inside: |
          $F = open(...)
          ...
          $F.close()
    message: "file object opened without corresponding close"
    languages: [python]
    severity: ERROR
```

This rule looks for calls to the Python `open` function without a corresponding `close`. Without a `close` call the file will be left open which can lead to resource exhaustion.

### `pattern-where-python`

The `pattern-where-python` is the most flexible operator. It allows for writing custom Python logic to filter findings. This is useful when none of the other operators provide the functionality needed to create a rule.

**This operator must also be used with caution. Its use allows for arbitrary Python code execution. As a defensive measure, the `--dangerously-allow-arbitrary-code-execution-from-rules` flag must also be enabled to use `pattern-where-python` rules.**

**Example**

```yaml
rules:
  - id: use-decimalfield-for-money
    patterns:
      - pattern: $FIELD = django.db.models.FloatField(...)
      - pattern-inside: |
          class $CLASS(...):
              ...
      - pattern-where-python: "'price' in vars['$FIELD'] or 'salary' in vars['$FIELD']"
    message: "use DecimalField for currency fields to avoid float-rounding errors"
    languages: [python]
    severity: ERROR
```

This rule looks for usage of Django's [`FloatField`](https://docs.djangoproject.com/en/3.0/ref/models/fields/#django.db.models.FloatField) model when storing currency information. `FloatField` can lead to rounding errors and should be avoided in favor of [`DecimalField`](https://docs.djangoproject.com/en/3.0/ref/models/fields/#django.db.models.DecimalField) when dealing with currency. Here the `pattern-where-python` operator allows us to utilize the Python `in` statement to filter findings that look like currency.

<<<<<<< HEAD
## Path Filtering

### Excluding a Rule in Paths

To ignore a specific rule on specific files, set a `paths:` key with one or more filters like so:

```yaml
rules:
  - id: eqeq-is-bad
    pattern: $X == $X
    paths:
      - filename-not: "*.jinja2"
      - filename-not: "*_test.go"
      - directory-not: "project/tests"
      - path-not: "project/static/**/*.js"
```

When invoked with `sgrep -f myconfig.yaml project/`, this rule will run on files inside `project/`, but no results will be returned for:

- any file with a `.jinja2` file extension
- any file whose name ends in `_test.go`, such as `project/backend/server_test.go`
- any file inside `project/tests` or its subdirectories
- any file matching the `project/static/**/*.js` glob pattern

**Note:** the glob syntax is [the one in Python's `pathlib`](https://docs.python.org/3/library/pathlib.html#pathlib.Path.glob),
which supports `**` to match the current directory and all subdirectories recursively.

### Limiting a Rule to Paths

Conversely, to run a rule *only* on specific files, set a `paths:` key with one or more of these filters:

```yaml
rules:
  - id: eqeq-is-bad
    pattern: $X == $X
    paths:
      - filename: "*_test.go"
      - directory: "project/server"
      - directory: "project/schemata"
      - path: "project/static/**/*.js"
```

When invoked with `sgrep -f myconfig.yaml project/`, this rule will run on files inside `project/`, but results will be returned only for:

- files whose name ends in `_test.go`, such as `project/backend/server_test.go`
- files inside `project/server`, `project/schemata`, or their subdirectories
- files matching the `project/static/**/*.js` glob pattern

**Note:** when mixing inclusion and exclusion filters, the exclusion ones take precedence.
For example a rule that specifies these paths:

```yaml
paths:
  - directory: "project/schemata"
  - filename-not: "*_internal.py"
```

Would return results from `project/schemata/scan.py`, but not from `project/schemata/scan_internal.py`.

## Metadata

In some cases, you might wish to
note some extra information on a rule,
such as a CVE that was created for it,
or the name of the security engineer that came up with the rule.

You can use the `metadata:` key in these cases, like so:

```
rules:
  - id: eqeq-is-bad
    patterns:
      - [...]
    message: "useless comparison operation `$X == $X` or `$X != $X`"
    metadata:
      cve: CVE-2077-1234
      discovered-by: Ikwa L'equale
```

The metadata will also be reproduced in sgrep's output if you're running it with `--json`.
=======
### `fix`

The `fix` top-level key allows for simple autofixing of a pattern by suggesting an autofix for each match. Run `semgrep` with `--autofix` to apply the changes to the files.

**Example**

```yaml
rules:
  - id: use-dict-get
    patterns:
      - pattern: $DICT[$KEY]
    fix: $DICT.get($KEY)
    message: "Use `.get()` method to avoid a KeyNotFound error"
    languages: [python]
    severity: ERROR
```

>>>>>>> c7eff454

## Other Examples

This section highlights more complex rules that perform advanced code searching.

### Complete Useless Comparison

```yaml
rules:
  - id: eqeq-is-bad
    patterns:
      - pattern-not-inside: |
          def __eq__(...):
              ...
      - pattern-not-inside: assert(...)
      - pattern-not-inside: assertTrue(...)
      - pattern-not-inside: assertFalse(...)
      - pattern-either:
          - pattern: $X == $X
          - pattern: $X != $X
          - patterns:
            - pattern-inside: |
                 def __init__(...):
                      ...
            - pattern: self.$X == self.$X
      - pattern-not: 1 == 1
    message: "useless comparison operation `$X == $X` or `$X != $X`"
```

This rule makes use of many of the operators above. It uses `pattern-either`, `patterns`, `pattern`, and `pattern-inside` to carefully consider different cases, and uses `pattern-not-inside` and `pattern-not` to whitelist certain useless comparisons.<|MERGE_RESOLUTION|>--- conflicted
+++ resolved
@@ -214,7 +214,23 @@
 
 This rule looks for usage of Django's [`FloatField`](https://docs.djangoproject.com/en/3.0/ref/models/fields/#django.db.models.FloatField) model when storing currency information. `FloatField` can lead to rounding errors and should be avoided in favor of [`DecimalField`](https://docs.djangoproject.com/en/3.0/ref/models/fields/#django.db.models.DecimalField) when dealing with currency. Here the `pattern-where-python` operator allows us to utilize the Python `in` statement to filter findings that look like currency.
 
-<<<<<<< HEAD
+### `fix`
+
+The `fix` top-level key allows for simple autofixing of a pattern by suggesting an autofix for each match. Run `semgrep` with `--autofix` to apply the changes to the files.
+
+**Example**
+
+```yaml
+rules:
+  - id: use-dict-get
+    patterns:
+      - pattern: $DICT[$KEY]
+    fix: $DICT.get($KEY)
+    message: "Use `.get()` method to avoid a KeyNotFound error"
+    languages: [python]
+    severity: ERROR
+```
+
 ## Path Filtering
 
 ### Excluding a Rule in Paths
@@ -295,25 +311,6 @@
 ```
 
 The metadata will also be reproduced in sgrep's output if you're running it with `--json`.
-=======
-### `fix`
-
-The `fix` top-level key allows for simple autofixing of a pattern by suggesting an autofix for each match. Run `semgrep` with `--autofix` to apply the changes to the files.
-
-**Example**
-
-```yaml
-rules:
-  - id: use-dict-get
-    patterns:
-      - pattern: $DICT[$KEY]
-    fix: $DICT.get($KEY)
-    message: "Use `.get()` method to avoid a KeyNotFound error"
-    languages: [python]
-    severity: ERROR
-```
-
->>>>>>> c7eff454
 
 ## Other Examples
 
