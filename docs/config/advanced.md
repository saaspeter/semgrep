# Configuration Format

This document describes `sgrep` rule fields and provides rule examples.

Contents:

* [Simple Example](#simple-example)
* [Schema](#schema)
* [Operators](#operators)
  * [`pattern`](#pattern)
  * [`patterns`](#patterns)
  * [`pattern-either`](#pattern-either)
  * [`pattern-not`](#pattern-not)
  * [`pattern-inside`](#pattern-inside)
  * [`pattern-not-inside`](#pattern-not-inside)
  * [`pattern-where-python`](#pattern-where-python)
* [Other Examples](#other-examples)
  * [Complete Useless Comparison](#complete-useless-comparison)

## Simple Example

To get a feel for the rule format, let's start with a simple example:

```yaml
rules:
  - id: eqeq-always-true
    pattern: $X == $X
    message: "$X == $X is always true"
    languages: [python]
    severity: ERROR
```

This rule is useful for basic comparison mistakes. Consider the following:

```python
def get_node(node_id, nodes):
    for node in nodes:
        if node.id == node.id:  # Oops, supposed to be 'node_id'
            return node
    return None
```

Running `sgrep` against this code produces the following results:

```
rule:eqeq-always-true: node.id == node.id is always true
3: if node.id == node.id:  # Oops, supposed to be 'node_id'
```

This should give you a basic idea of what the rule fields do.

## Schema

**Required:**

All required fields must be present at the top-level of a rule. I.e.
immediately underneath `rules`.

| Field | Type | Description |
| :--- | :--- | :--- |
| `id` | `string` | Unique, descriptive identifier . e.g. `no-unused-variable`. |
| `message` | `string` | Message highlighting why this rule fired and how to remediate the issue. |
| `severity` | `string` | One of: `WARNING`, `ERROR`. |
| `languages` | `array` | Any of: `python`, `javascript`, or `go`. |
| [`pattern`](#pattern)_*_ | `string` | Find code matching this expression. |
| [`patterns`](#patterns)_*_ | `array` | Logical AND of multiple patterns. |
| [`pattern-either`](#pattern-either)_*_ | `array` | Logical OR of multiple patterns. |

_* Only one of `pattern`, `patterns`, or `pattern-either` is required._

**Optional:**

All optional fields must reside underneath a `patterns` or `pattern-either` field.

| Field | Type | Description |
| :--- | :--- | :--- |
| [`pattern-not`](#pattern-not) | `string` | Logical NOT - remove findings matching this expression. |
| [`pattern-inside`](#pattern-inside) | `string` | Keep findings that lie inside this pattern. |
| [`pattern-not-inside`](#pattern-not-inside) | `string` | Keep findings that do not lie inside this pattern. |
| [`pattern-where-python`](#pattern-where-python) | `string` | Remove findings matching this Python expression. |

## Operators

### `pattern`

The `pattern` operator looks for code matching its expression. As noted above,
this can be basic expressions like `$X == $X` or blacklisted functionality like
`crypto.md5(...)`.

**Example**

See the [Simple Example](#simple-example) above.

### `patterns`

The `patterns` operator performs a logical AND operation on one or more
child patterns. This is useful for chaining multiple patterns together that
all must be true.

**Example**

Let's build on the [Simple Example](#simple-example) above:

```yaml
rules:
  - id: eqeq-always-true
    patterns:
      - pattern: $X == $X
      - pattern-not: 0 == 0
    message: "$X == $X is always true"
    languages: [python]
    severity: ERROR
```

Checking if `0 == 0` is often used to quickly enable and disable blocks of
code. It can easily be changed to `0 == 1` to disable functionality.  We can
remove these debugging false positives with `patterns`.

### `pattern-either`

The `pattern-either` operator performs a logical OR operation on one or more
child patterns. This is useful for chaining multiple patterns together where
any may be true.

**Example**

```yaml
rules:
  - id: insecure-crypto-usage
    pattern-either:
      - pattern: hashlib.md5(...)
      - pattern: hashlib.sha1(...)
    message: "insecure cryptography hashing function"
    languages: [python]
    severity: ERROR
```

This rule looks for usage of the Python standard library functions `hashlib.md5`
**or** `hashlib.sha1`. Depending on their usage, these hashing functions are
[considered insecure](https://shattered.io/).

### `pattern-not`

The `pattern-not` operator is the opposite of the `pattern` operator. That is,
it finds code that does not match its expression. This is useful for eliminating
common false positives.

**Example**

See the [`patterns`](#patterns) example above.

### `pattern-inside`

The `pattern-inside` operator keeps matched findings that reside within its
expression. This is useful for finding code inside other pieces of code like
functions or if blocks.

**Example**

```yaml
rules:
  - id: return-in-init
    patterns:
      - pattern: return ...
      - pattern-inside: |
          class $CLASS(...):
              ...
              def __init__(...):
                  ...
    message: "return should never appear inside a class __init__ function"
    languages: [python]
    severity: ERROR
```

Which fires on the following code:

```python
class Cls(object):
    def __init__(self):
        return None
```

### `pattern-not-inside`

The `pattern-not-inside` operator keeps matched findings that do not reside
within its expression. It is the opposite of `pattern-inside`. This is useful
for finding code that's missing a corresponding cleanup action like disconnect,
close, or shutdown. It's also useful for finding problematic code that isn't
inside code that mitigates the issue.

**Example**

```yaml
rules:
  - id: open-never-closed
    patterns:
      - pattern: $F = open(...)
      - pattern-not-inside: |
          $F = open(...)
          ...
          $F.close()
    message: "file object opened without corresponding close"
    languages: [python]
    severity: ERROR
```

This rule looks for calls to the Python `open` function without a corresponding
`close`. Without a `close` call the file will be left open which can lead to
resource exhaustion.

### `pattern-where-python`

The `pattern-where-python` is the most flexible operator. It allows for writing
custom Python logic to filter findings. This is useful when none of the other
operators provide the functionality needed to create a rule.

**This operator must also be used with caution. Its use allows for arbitrary
Python code execution.  As a defensive measure, the `--dangerously-allow-arbitrary-code-execution-from-rules`
flag must also be enabled to use `pattern-where-python` rules.**

**Example**

```yaml
rules:
  - id: use-decimalfield-for-money
    patterns:
      - pattern: $FIELD = django.db.models.FloatField(...)
      - pattern-inside: |
          class $CLASS(...):
              ...
      - pattern-where-python: "'price' in vars['$FIELD'] or 'salary' in vars['$FIELD']"
    message: "use DecimalField for currency fields to avoid float-rounding errors"
    languages: [python]
    severity: ERROR
```

This rule looks for usage of Django's [`FloatField`](https://docs.djangoproject.com/en/3.0/ref/models/fields/#django.db.models.FloatField)
model when storing currency information. `FloatField` can lead to rounding
errors and should be avoided in favor of [`DecimalField`](https://docs.djangoproject.com/en/3.0/ref/models/fields/#django.db.models.DecimalField)
when dealing with currency. Here the `pattern-where-python` operator allows us
to utilize the Python `in` statement to filter findings that look like
currency.

## Other Examples

<<<<<<< HEAD
## Metadata

In some cases, you might wish to
note some extra information on a rule,
such as a CVE that was created for it,
or the name of the security engineer that came up with the rule.

You can use the `metadata:` key in these cases, like so:

```
rules:
  - id: eqeq-is-bad
    patterns:
      - [...]
    message: "useless comparison operation `$X == $X` or `$X != $X`"
    metadata:
      cve: CVE-2077-1234
      discovered-by: Ikwa L'equale
```

The metadata will also be reproduced in sgrep's output if you're running it with `--json`.

## Full Schema
=======
This section highlights more complex rules that perform advanced code searching.
>>>>>>> 07d2db5d

### Complete Useless Comparison

```yaml
rules:
  - id: eqeq-is-bad
    patterns:
      - pattern-not-inside: |
          def __eq__(...):
              ...
      - pattern-not-inside: assert(...)
      - pattern-not-inside: assertTrue(...)
      - pattern-not-inside: assertFalse(...)
      - pattern-either:
          - pattern: $X == $X
          - pattern: $X != $X
          - patterns:
            - pattern-inside: |
                 def __init__(...):
                      ...
            - pattern: self.$X == self.$X
      - pattern-not: 1 == 1
    message: "useless comparison operation `$X == $X` or `$X != $X`"
```

<<<<<<< HEAD
| Field                                       | Type          | Description                                                                                                        | Required |
|---------------------------------------------|---------------|--------------------------------------------------------------------------------------------------------------------|----------|
| id                                          | string        | None unique check-id that should be descriptive and understandable in isolation by the user. e.g. `no-unused-var`. | Y        |
| `pattern` or `patterns` or `pattern-either` | string        | See example patterns in this document.                                                                             | Y        |
| message                                     | string        | Description of the rule that will be output when a match is found.                                                 | Y        |
| languages                                   | array<string> | Languages the check is relevant for. Can be python or javascript.                                                  | Y        |
| severity                                    | string        | Case sensitive string equal to WARNING, ERROR                                                                      | Y        |
| metadata                                    | object<any>   | Arbitrary user-provided data. Use to attach data to rules without affecting sgrep's behavior                       | Y        |
=======
This rule makes use of many of the operators above. It uses `pattern-either`,
`patterns`, `pattern`, and `pattern-inside` to carefully consider
different cases, and uses `pattern-not-inside` and `pattern-not` to whitelist
certain useless comparisons.
>>>>>>> 07d2db5d
<|MERGE_RESOLUTION|>--- conflicted
+++ resolved
@@ -243,33 +243,7 @@
 
 ## Other Examples
 
-<<<<<<< HEAD
-## Metadata
-
-In some cases, you might wish to
-note some extra information on a rule,
-such as a CVE that was created for it,
-or the name of the security engineer that came up with the rule.
-
-You can use the `metadata:` key in these cases, like so:
-
-```
-rules:
-  - id: eqeq-is-bad
-    patterns:
-      - [...]
-    message: "useless comparison operation `$X == $X` or `$X != $X`"
-    metadata:
-      cve: CVE-2077-1234
-      discovered-by: Ikwa L'equale
-```
-
-The metadata will also be reproduced in sgrep's output if you're running it with `--json`.
-
-## Full Schema
-=======
 This section highlights more complex rules that perform advanced code searching.
->>>>>>> 07d2db5d
 
 ### Complete Useless Comparison
 
@@ -295,18 +269,7 @@
     message: "useless comparison operation `$X == $X` or `$X != $X`"
 ```
 
-<<<<<<< HEAD
-| Field                                       | Type          | Description                                                                                                        | Required |
-|---------------------------------------------|---------------|--------------------------------------------------------------------------------------------------------------------|----------|
-| id                                          | string        | None unique check-id that should be descriptive and understandable in isolation by the user. e.g. `no-unused-var`. | Y        |
-| `pattern` or `patterns` or `pattern-either` | string        | See example patterns in this document.                                                                             | Y        |
-| message                                     | string        | Description of the rule that will be output when a match is found.                                                 | Y        |
-| languages                                   | array<string> | Languages the check is relevant for. Can be python or javascript.                                                  | Y        |
-| severity                                    | string        | Case sensitive string equal to WARNING, ERROR                                                                      | Y        |
-| metadata                                    | object<any>   | Arbitrary user-provided data. Use to attach data to rules without affecting sgrep's behavior                       | Y        |
-=======
 This rule makes use of many of the operators above. It uses `pattern-either`,
 `patterns`, `pattern`, and `pattern-inside` to carefully consider
 different cases, and uses `pattern-not-inside` and `pattern-not` to whitelist
-certain useless comparisons.
->>>>>>> 07d2db5d
+certain useless comparisons.