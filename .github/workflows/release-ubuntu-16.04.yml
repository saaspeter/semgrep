name: release-ubuntu-16-04

on:
  push:
<<<<<<< HEAD
    branches: [master, develop, experimental]
=======
    branches: [master, develop, '**-test-release']
>>>>>>> 228ae433

jobs:
  release-ubuntu-16-04:
    runs-on: ubuntu-latest
    container: returntocorp/sgrep-build:ubuntu-16.04
    steps:
<<<<<<< HEAD
      - name: Install System Deps
        run: sudo apt-get update && sudo apt-get install -y --no-install-recommends make m4 perl wget swi-prolog mercurial pkg-config build-essential
      - name: Install Python 3.7
        run: |
          sudo apt-get install -y zlib1g-dev libncurses5-dev libgdbm-dev libnss3-dev libssl-dev libreadline-dev libffi-dev libbz2-dev
          sudo wget https://www.python.org/ftp/python/3.7.7/Python-3.7.7.tar.xz
          sudo tar xvf Python-3.7.7.tar.xz
          cd Python-3.7.7
          sudo ./configure --enable-shared
          sudo make altinstall
          sudo ldconfig /usr/local/lib
          python3.7 --version
          which python3.7
          /usr/local/bin/python3.7 -c "import bz2; print(bz2.__doc__)"
          sudo curl https://bootstrap.pypa.io/get-pip.py -o get-pip.py
          sudo -H python3.7 get-pip.py
          pip3 --version
          ldd --version
          echo "Pls help me make this at least 3.7"
      - name: Install Git 2.18
        run: |
          sudo apt-get install -y --no-install-recommends libcurl4-openssl-dev libexpat1-dev gettext libz-dev libssl-dev build-essential autoconf
          cd /usr/src/;
          sudo wget https://github.com/git/git/archive/v2.18.0.tar.gz -O git.tar.gz;
          sudo tar -xf git.tar.gz;
          cd git-*;
          sudo make prefix=/usr/local all;
          sudo make prefix=/usr/local install;
          git --version;
      - name: Adjust permissions
        run: sudo chmod -R 777 . /github
      - name: OPAM setup
        run: opam switch --root /home/opam/.opam 4.07;
      - name: Checkout
        uses: actions/checkout@v2
      - name: Install submodules
        run: git submodule update --init --recursive
      - name: Install pfff
        run: eval $(opam env --root /home/opam/.opam --set-root) && opam install -y ./pfff
      - name: Build sgrep
        run: eval $(opam env --root /home/opam/.opam --set-root) && cd sgrep && opam install -y . && make all
      - name: Build sgrep-lint
        run: eval $(opam env --root /home/opam/.opam --set-root) && cd sgrep_lint && export PATH=/github/home/.local/bin:$PATH && sudo make all
      - name: Prepare artifacts
        run: |
          mkdir -p sgrep-lint-files
          cp ./sgrep/_build/default/bin/main_sgrep.exe sgrep-lint-files/sgrep
          cp -r ./sgrep_lint/build/sgrep.dist/* sgrep-lint-files
          chmod +x sgrep-lint-files/sgrep
          chmod +x sgrep-lint-files/sgrep-lint
          chmod +x sgrep-lint-files/__main__
          tar -cvzf sgrep-ubuntu-16.04.tar.gz sgrep-lint-files/
=======
      - name: Checkout
        uses: actions/checkout@v2
        with:
          submodules: 'recursive'
      - name: Run Ubuntu build script
        run: ./release-scripts/ubuntu-release.sh
>>>>>>> 228ae433
      - name: Upload artifacts
        uses: actions/upload-artifact@v1
        with:
          name: sgrep-ubuntu-16.04-${{ github.sha }}
          path: artifacts.tar.gz<|MERGE_RESOLUTION|>--- conflicted
+++ resolved
@@ -2,78 +2,19 @@
 
 on:
   push:
-<<<<<<< HEAD
-    branches: [master, develop, experimental]
-=======
-    branches: [master, develop, '**-test-release']
->>>>>>> 228ae433
+    branches: [master, develop, experimental, '**-test-release']
 
 jobs:
   release-ubuntu-16-04:
     runs-on: ubuntu-latest
     container: returntocorp/sgrep-build:ubuntu-16.04
     steps:
-<<<<<<< HEAD
-      - name: Install System Deps
-        run: sudo apt-get update && sudo apt-get install -y --no-install-recommends make m4 perl wget swi-prolog mercurial pkg-config build-essential
-      - name: Install Python 3.7
-        run: |
-          sudo apt-get install -y zlib1g-dev libncurses5-dev libgdbm-dev libnss3-dev libssl-dev libreadline-dev libffi-dev libbz2-dev
-          sudo wget https://www.python.org/ftp/python/3.7.7/Python-3.7.7.tar.xz
-          sudo tar xvf Python-3.7.7.tar.xz
-          cd Python-3.7.7
-          sudo ./configure --enable-shared
-          sudo make altinstall
-          sudo ldconfig /usr/local/lib
-          python3.7 --version
-          which python3.7
-          /usr/local/bin/python3.7 -c "import bz2; print(bz2.__doc__)"
-          sudo curl https://bootstrap.pypa.io/get-pip.py -o get-pip.py
-          sudo -H python3.7 get-pip.py
-          pip3 --version
-          ldd --version
-          echo "Pls help me make this at least 3.7"
-      - name: Install Git 2.18
-        run: |
-          sudo apt-get install -y --no-install-recommends libcurl4-openssl-dev libexpat1-dev gettext libz-dev libssl-dev build-essential autoconf
-          cd /usr/src/;
-          sudo wget https://github.com/git/git/archive/v2.18.0.tar.gz -O git.tar.gz;
-          sudo tar -xf git.tar.gz;
-          cd git-*;
-          sudo make prefix=/usr/local all;
-          sudo make prefix=/usr/local install;
-          git --version;
-      - name: Adjust permissions
-        run: sudo chmod -R 777 . /github
-      - name: OPAM setup
-        run: opam switch --root /home/opam/.opam 4.07;
-      - name: Checkout
-        uses: actions/checkout@v2
-      - name: Install submodules
-        run: git submodule update --init --recursive
-      - name: Install pfff
-        run: eval $(opam env --root /home/opam/.opam --set-root) && opam install -y ./pfff
-      - name: Build sgrep
-        run: eval $(opam env --root /home/opam/.opam --set-root) && cd sgrep && opam install -y . && make all
-      - name: Build sgrep-lint
-        run: eval $(opam env --root /home/opam/.opam --set-root) && cd sgrep_lint && export PATH=/github/home/.local/bin:$PATH && sudo make all
-      - name: Prepare artifacts
-        run: |
-          mkdir -p sgrep-lint-files
-          cp ./sgrep/_build/default/bin/main_sgrep.exe sgrep-lint-files/sgrep
-          cp -r ./sgrep_lint/build/sgrep.dist/* sgrep-lint-files
-          chmod +x sgrep-lint-files/sgrep
-          chmod +x sgrep-lint-files/sgrep-lint
-          chmod +x sgrep-lint-files/__main__
-          tar -cvzf sgrep-ubuntu-16.04.tar.gz sgrep-lint-files/
-=======
       - name: Checkout
         uses: actions/checkout@v2
         with:
           submodules: 'recursive'
       - name: Run Ubuntu build script
         run: ./release-scripts/ubuntu-release.sh
->>>>>>> 228ae433
       - name: Upload artifacts
         uses: actions/upload-artifact@v1
         with:
